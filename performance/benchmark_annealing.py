--- conflicted
+++ resolved
@@ -201,11 +201,7 @@
             print(times)
             outfile.write(
                 f'{i}\t'
-<<<<<<< HEAD
-                f'{np.count_nonzero(time[times < 0.]) / 4.}\t'
-=======
                 f'{np.count_nonzero(times[times < 0.]) / 4.}\t'
->>>>>>> c8a88f88
                 f'{np.average(times[times >= 0.])}\n')
 
 
